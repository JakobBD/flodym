# ---
# jupyter:
#   jupytext:
#     text_representation:
#       extension: .py
#       format_name: percent
#       format_version: '1.3'
#       jupytext_version: 1.16.6
#   kernelspec:
#     display_name: .venv
#     language: python
#     name: python3
# ---

# %% [markdown]
# # Example 5. Estimating the material content of the global vehicle fleet
# *ODYM example by Stefan Pauliuk, adapted for flodym*
#
# This example shows a fully-fledged MFA system, designed to estimate the material composition of the global passenger vehicle fleet in 2017, covering 130 countries, 25 age-cohorts, and 25 materials.
#
# The research questions asked are: How big is the material stock currently embodied in the global passenger vehicle fleet, and when will this material become available for recycling?
#
# To answer these questions a dynamic material flow analysis of the global passenger vehicle fleet and the waste management industries is performed.
#
# The dynamic MFA model has the following indices:
#
# * t: time (1990-2017)
# * c: age-cohort (1990-2017)
# * r: region (130 countries accounting for most of the global vehicle fleet)
# * g: good (passenger vehicle)
# * p: process (vehicle markets, use phase, waste management industries, scrap markets)
# * m: engineering materials (25)
# * e: chemical elements (all)
# * w: waste types (steel, Al, Cu scrap, plastics, glass, and other waste)
#
# The system definition of the model is given in the figure below. The data availability limits the temporal scope to 2017. The figure also shows the aspects of the different system variables. The total registration of vehicles, for example, is broken down into individual materials, whereas the flow of deregistered vehicles is broken down into regions, age-cohorts, and materials.
#
# <img src="pictures/System_example5.png" width="850" height="290" alt="MFA system">
#
# The model equations are as follows:
#
# 1) inflow-driven dynamic stock model, where $F_{1-2}$ is the historic inflow, $Sf$ is the survival function of the age-cohort (1-sum(pdf of discard)), and $S_2$ is the stock:
# $S_2(t,c,r,g) = F_{1-2}(c,r,g)\cdot Sf(t,c,r,g)$
# 2) Calculation of difference between inflow-driven stock (covering only the age-cohorts 2005-2017 due to data availability) and the 2015 reported stock and distribution of the difference to the years 1990-2005 (constant inflow assumed for these years)
# 3) Calculation of material composition of the fleet $S_2$ with
# $S_2(t,c,r,g,m) = \mu(c,r,g,m)\cdot S_2(t,c,r,g)$
# 4) Estimation of available future end-of-life vehicle scrap $F_{3-4}$ with
# $F_{3-4}(r,g,w,m) = \sum_{t,c}EoL_eff(r,g,m,w)\cdot M(t,c,r,g,m)$
#
# The remaining system variables are calculated by mass balance.

# %% [markdown]
# ## 1. Load flodym and other useful packages

# %%
from os.path import join

import numpy as np
import pandas as pd
import plotly.express as px

from flodym.data_reader import DataReader
from flodym import (
    DimensionDefinition,
    Dimension,
    DimensionSet,
    ParameterDefinition,
    Parameter,
    FlowDefinition,
    StockDefinition,
    MFASystem,
    MFADefinition,
)
<<<<<<< HEAD
from sodym.processes import Process
from sodym.stocks import InflowDrivenDSM
from sodym.survival_models import NormalSurvival
from sodym.flow_helper import make_empty_flows
from sodym.stock_helper import make_empty_stocks
=======
from flodym.stocks import InflowDrivenDSM
from flodym.survival_functions import NormalSurvival
>>>>>>> b5f8044a

# %% [markdown]
# ## 2. Define the data requirements, flows, stocks and MFA system equations
#
# We define the dimensions that are relevant for our system and the model parameters, processes, stocks and flows. We further define a class with our system equations in the compute method.

# %%
dimension_definitions = [
    DimensionDefinition(letter="t", name="time", dtype=int),
    DimensionDefinition(letter="r", name="region", dtype=str),
    DimensionDefinition(letter="m", name="material", dtype=str),
    DimensionDefinition(letter="w", name="waste", dtype=str),
]

process_names = ["sysenv", "market", "use", "waste", "scrap"]

parameter_definitions = [
    ParameterDefinition(name="vehicle lifetime", dim_letters=("r",)),
    ParameterDefinition(name="vehicle material content", dim_letters=("m",)),
    ParameterDefinition(name="vehicle new registration", dim_letters=("t", "r")),
    ParameterDefinition(name="vehicle stock", dim_letters=("r",)),
    ParameterDefinition(name="eol recovery rate", dim_letters=("m", "w")),
]

flow_definitions = [
    FlowDefinition(from_process_name="sysenv", to_process_name="market", dim_letters=("t", "r")),
    FlowDefinition(from_process_name="market", to_process_name="use", dim_letters=("t", "m", "r")),
    FlowDefinition(from_process_name="use", to_process_name="waste", dim_letters=("t", "m", "r")),
    FlowDefinition(from_process_name="waste", to_process_name="scrap", dim_letters=("t", "w", "m")),
    FlowDefinition(from_process_name="waste", to_process_name="sysenv", dim_letters=("t", "m")),
    FlowDefinition(
        from_process_name="scrap", to_process_name="sysenv", dim_letters=("t", "w", "m")
    ),
]

stock_definitions = [
    StockDefinition(
        name="in use",
        process="use",
        dim_letters=("t", "r"),
    )
]

mfa_definition = MFADefinition(
    dimensions=dimension_definitions,
    processes=process_names,
    flows=flow_definitions,
    stocks=stock_definitions,
    parameters=parameter_definitions,
)


# %%
class VehicleMFA(MFASystem):
    """We just need to define the compute method with our system equations,
    as all the other things we need are inherited from the MFASystem class."""

    def compute(self):
        stock_diff = self.compute_stock()
        self.compute_flows()
        return stock_diff

    def compute_stock(self):
        self.flows["sysenv => market"][...] = self.parameters["vehicle new registration"]
        self.stocks["in use"].inflow[...] = self.flows["sysenv => market"]
        survival_model = NormalSurvival(
            dims=self.stocks["in use"].inflow.dims,
            lifetime_mean=self.parameters["vehicle lifetime"],
            lifetime_std=self.parameters["vehicle lifetime"] * 0.3,
        )
        if not isinstance(self.stocks["in use"], InflowDrivenDSM):
            self.stocks["in use"] = self.stocks["in use"].to_stock_type(
                InflowDrivenDSM, survival_model=survival_model
            )
        else:
            self.stocks["in use"].survival_model = survival_model
        self.stocks["in use"].compute()
        stock_diff = self.get_new_array(dim_letters=("r"))
        stock_diff[...] = (
            1000 * self.parameters["vehicle stock"] - self.stocks["in use"].stock[{"t": 2015}]
        )
        return (stock_diff * 1e-6).to_df()  # in millions

    def compute_flows(self):
        self.flows["market => use"][...] = (
            self.parameters["vehicle material content"]
            * self.parameters["vehicle new registration"]
            * 1e-9
        )
        self.flows["use => waste"][...] = (
            self.parameters["vehicle material content"] * self.stocks["in use"].outflow * 1e-9
        )
        self.flows["waste => scrap"][...] = (
            self.parameters["eol recovery rate"] * self.flows["use => waste"]
        )
        self.flows["scrap => sysenv"][...] = self.flows["waste => scrap"]
        self.flows["waste => sysenv"][...] = (
            self.flows["use => waste"] - self.flows["waste => scrap"]
        )


# %% [markdown]
# ## 3. Define our data reader
# Now that we have defined the MFA system and know what data we need, we can load the data.
# To do the data loading, we define a DataReader class. Such a class can be reused with different datasets of the same format by passing attributes, e.g. the directory where the data is stored, in the init function. In this example, we will also build upon this data reader in a following step.


# %%
class CustomDataReader(DataReader):
    """The methods `read_dimensions` and `read_parameters` are already defined in the parent
    DataReader class, and loop over the methods `read_dimension` and `read_parameter_values`
    that we specify for our usecase here.
    """

    def __init__(self, data_directory):
        self.data_directory = data_directory

    @property
    def years(self):
        return list(range(2012, 2018))

    def read_dimension(self, dimension_definition: DimensionDefinition) -> Dimension:
        if (dim_name := dimension_definition.name) == "region":
            data = pd.read_excel(
                join(self.data_directory, "example5_vehicle_lifetime.xlsx"), "Data"
            )
            other_data = pd.read_excel(
                join(self.data_directory, "example5_vehicle_stock.xlsx"), "Data"
            )
            data = (set(data[dim_name].unique())).intersection(set(other_data[dim_name].unique()))
            data = list(data)
            data.sort()
        elif (dim_name := dimension_definition.name) in ["waste", "material"]:
            data = pd.read_excel(
                join(self.data_directory, "example5_eol_recovery_rate.xlsx"), "Data"
            )
            data.columns = [x.lower() for x in data.columns]
            data = list(data[dim_name].unique())
            data.sort()
        elif dimension_definition.name == "time":
            data = self.years
        return Dimension(
            name=dimension_definition.name,
            letter=dimension_definition.letter,
            items=data,
        )

    def read_parameter_values(self, parameter_name: str, dims: DimensionSet) -> Parameter:
        data = pd.read_excel(
            join(self.data_directory, f"example5_{parameter_name.replace(' ', '_')}.xlsx"), "Data"
        )
        data = data.fillna(0)
        if "r" in dims.letters:  # remove unwanted regions
            data = data[data["region"].isin(dims["r"].items)]

        if parameter_name == "vehicle new registration":
            return self.vehicle_new_registration(data, dims)

        data.columns = [x.lower() for x in data.columns]
        data = data[[dim.name for dim in dims] + ["value"]]  # select only relevant information
        data.sort_values([dim.name for dim in dims], inplace=True)  # sort to ensure correct order
        if len(dims.dim_list) == 1:
            return Parameter(dims=dims, values=data["value"].values)
        elif len(dims.dim_list) == 2:
            multiindex = data.set_index([dim.name for dim in dims])
            data = multiindex.unstack().values[:, :]
            return Parameter(dims=dims, values=data)

    def vehicle_new_registration(self, data, dims):
        data.sort_values("region", inplace=True)
        data = data[self.years]
        return Parameter(dims=dims, values=data.values.T)


# %% [markdown]
# ## 4. Put everything together
# We make an instance of our `CustomDataReader`, read in the data and use it to create an instance of our `VehicleMFA` class. Then we can run the calculations, and check what our estimate of vehicle stocks looks like compared to the data for 2015 in the `vehicle_stock.xlsx` file.

# %%
data_reader = CustomDataReader(data_directory="input_data")

vehicle_mfa = VehicleMFA.from_data_reader(
    definition=mfa_definition,
    data_reader=data_reader,
)
stock_diff = vehicle_mfa.compute_stock()  # compute 1st stock estimate and difference to data

# %%
stock_diff

# %% [markdown]
# ## 5. Improve the model
#
# We can see that the results from our inflow-driven dynamic stock model differ significantly from the data about vehicle stocks. One reason for this is the missing inflows for years before our model starts. In a next step, we extend the years back to 1990 and copy the inflow data (given by the `new_vehicle_registration` parameter) by region for each of these earlier years; assuming that the inflow stayed constant between 1990 and 2004.
#
# In addition to this and to answer our research questions, we will extend the timeseries out to 2050, with no more inflow after 2017.
#
# To make these changes in the model dimensions and parameters, we build on the `CustomDataReader` class defined above, extending the time dimension to earlier years, as well as extending the data for the `vehicle_new_registration` parameter, which is our only time-dependent parameter.


# %%
class AnotherCustomDataReader(CustomDataReader):
    @property
    def years(self):
        return self.historical_years + self.future_years

    @property
    def historical_years(self):
        return list(range(1990, 2018))

    @property
    def future_years(self):
        return list(range(2018, 2051))

    def vehicle_new_registration(self, data, dims):
        data.sort_values("region", inplace=True)
        data.set_index("region", inplace=True)
        data_years = [k for k in data.keys() if isinstance(k, int)]
        data = data[data_years]

        repeated_values = np.tile(data[min(data_years)].values, (len(self.historical_years), 1))
        historical_data = pd.DataFrame(
            index=data.index, columns=self.historical_years, data=repeated_values.T
        )
        future_data = pd.DataFrame(index=data.index, columns=self.future_years, data=0)
        data = data.combine_first(historical_data).combine_first(future_data)
        return Parameter(dims=dims, values=data.values.T)


# %%
data_reader_2 = AnotherCustomDataReader(data_directory="input_data")

vehicle_mfa_2 = VehicleMFA.from_data_reader(
    definition=mfa_definition,
    data_reader=data_reader_2,
)
stock_diff_2 = (
    vehicle_mfa_2.compute()
)  # compute 2nd stock estimate and difference to data, as well as the MFA flows

# %%
stock_diff_2[stock_diff_2 <= stock_diff]

# %% [markdown]
# The stock values in 2015 have improved as compared to the data, but are still quite far away from the dataset.

# %% [markdown]
# ## 6. Answer research questions
# Approximately how big was the material stock embodied in the global passenger vehicle fleet in 2017?
# And when will this material become available for recycling?

# %%
stock_by_material_type = (
    vehicle_mfa_2.stocks["in use"].stock
    * vehicle_mfa_2.parameters["vehicle material content"]
    * 1e-9
)
global_stock_by_material_type = stock_by_material_type.sum_nda_over(sum_over_dims=("r"))
global_stock_by_material_type_in_2017 = global_stock_by_material_type[{"t": 2017}]

stock_df = global_stock_by_material_type_in_2017.to_df(index=False)
fig = px.bar(stock_df, x="material", y="value")
fig.show(renderer="notebook")

# %%
np.nan_to_num(vehicle_mfa_2.flows["scrap => sysenv"].values, copy=False)
scrap_outflow = vehicle_mfa_2.flows["scrap => sysenv"].sum_nda_over(sum_over_dims=("m"))
outflow_df = scrap_outflow.to_df(dim_to_columns="waste")
outflow_df = outflow_df[outflow_df.index > 2017]
fig = px.line(outflow_df, title="Scrap outflow")
fig.show(renderer="notebook")
fig.update_yaxes(type="log")
fig.show(renderer="notebook")

# %%<|MERGE_RESOLUTION|>--- conflicted
+++ resolved
@@ -59,7 +59,6 @@
 import pandas as pd
 import plotly.express as px
 
-from flodym.data_reader import DataReader
 from flodym import (
     DimensionDefinition,
     Dimension,
@@ -70,17 +69,10 @@
     StockDefinition,
     MFASystem,
     MFADefinition,
-)
-<<<<<<< HEAD
-from sodym.processes import Process
-from sodym.stocks import InflowDrivenDSM
-from sodym.survival_models import NormalSurvival
-from sodym.flow_helper import make_empty_flows
-from sodym.stock_helper import make_empty_stocks
-=======
-from flodym.stocks import InflowDrivenDSM
-from flodym.survival_functions import NormalSurvival
->>>>>>> b5f8044a
+    DataReader,
+    InflowDrivenDSM,
+)
+from flodym.survival_models import NormalSurvival
 
 # %% [markdown]
 # ## 2. Define the data requirements, flows, stocks and MFA system equations
