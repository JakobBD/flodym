"""The classes and methods defined here are building blocks for creating MFA systems.
This includes the base `FlodymArray` class and its helper the `SubArrayHandler`,
as well as applications of the `FlodymArray` for specific model components.
"""

from collections.abc import Iterable
from copy import deepcopy
from collections import defaultdict
import numpy as np
import pandas as pd
from pydantic import BaseModel as PydanticBaseModel, ConfigDict, model_validator
from typing import Optional, Union

from .processes import Process
from .dimensions import DimensionSet, Dimension
from ._df_to_flodym_array import DataFrameToFlodymDataConverter


def _is_iterable(arg):
    return isinstance(arg, Iterable) and not isinstance(arg, (str, Dimension))


class FlodymArray(PydanticBaseModel):
    """Parent class for an array with pre-defined dimensions, which are addressed by name. Operations between
    different multi-dimensional arrays can than be performed conveniently, as the dimensions are automatically matched.

    In order to 'fix' the dimensions of the array, the array has to be 'declared' by calling the FlodymArray object
    constructor with a set of dimensions before working with it.
    Basic mathematical operations between FlodymArrays are defined, which return a FlodymArray object as a result.

    In order to set the values of a FlodymArray object to that of another one, the ellipsis slice ('[...]') can be
    used, e.g.
    foo[...] = bar.
    This ensures that the dimensionality of the array (foo) is not changed, and that the dimensionality of the
    right-hand side FlodymArray (bar) is consistent.
    While the syntaxes like of 'foo = bar + baz' are also possible (where 'bar' and 'baz' are FlodymArrays),
    it is not recommended, as it provides no control over the dimensionality of 'foo'. Use foo[...] = bar + baz instead.

    The values of the FlodymArray object are stored in a numpy array, and can be accessed directly via the 'values'
    attribute.
    So if type(bar) is np.ndarray, the operation
    foo.values[...] = bar
    is also possible.
    It is not recommended to use 'foo.values = bar' without the slice, as this might change the dimensionality of
    foo.values.

    Subsets of arrays can be set or retrieved.
    Here, slicing information is passed instead of the ellipsis to the square brackets of the FlodymArray, i.e.
    foo[keys] = bar or foo = bar[keys]. For details on the allowed values of 'keys', see the docstring of the
    SubArrayHandler class.

    The dimensions of a FlodymArray stored as a :py:class:`flodym.DimensionSet` object in the 'dims' attribute.
    """

    model_config = ConfigDict(arbitrary_types_allowed=True, protected_namespaces=())

    dims: DimensionSet
    """Dimensions of the FlodymArray."""
    values: Optional[Union[np.ndarray, np.generic]] = None
    """Values of the FlodymArray. Must have the same shape as the dimensions of the FlodymArray. If None, an array of zeros is created."""
    name: Optional[str] = "unnamed"
    """Name of the FlodymArray."""

    @model_validator(mode="after")
    def validate_values(self):
        if self.values is None:
            self.values = np.zeros(self.dims.shape())
        self._check_value_format()
        return self

    def _check_value_format(self):
        if not isinstance(self.values, (np.ndarray, np.generic)):
            raise ValueError("Values must be a numpy array or numpy generic.")
        if self.dims.ndim > 0 and not isinstance(self.values, np.ndarray):
            raise ValueError("Values must be a numpy array, except for 0-dimensional arrays.")
        elif self.dims.ndim == 0 and isinstance(self.values, np.generic):
            self.values = np.array(self.values)

        if self.values.shape != self.dims.shape():
            raise ValueError(
                f"Values passed to {self.__class__.__name__} must have the same shape as the DimensionSet.\n"
                f"Array shape: {self.dims.shape()}\n"
                f"Values shape: {self.values.shape}\n"
            )

    @classmethod
    def from_dims_superset(
        cls, dims_superset: DimensionSet, dim_letters: tuple = None, **kwargs
    ) -> "FlodymArray":
        """Create a FlodymArray object from a superset of dimensions, by specifying which
        dimensions to take.

        Parameters:
            dims_superset: DimensionSet from which the objects dimensions are derived
            dim_letters: specify which dimensions to take from dims_superset
            kwargs: additional keyword arguments passed to the FlodymArray constructor

        Returns:
            cls instance
        """
        dims = dims_superset.get_subset(dim_letters)
        return cls(dims=dims, **kwargs)

    @classmethod
    def from_df(
        cls,
        dims: DimensionSet,
        df: pd.DataFrame,
        allow_missing_values: bool = False,
        allow_extra_values: bool = False,
        **kwargs,
    ) -> "FlodymArray":
        """Create a FlodymArray object from a DataFrame.

        Parameters:
            dims (DimensionSet): Dimensions of the FlodymArray
            df (DataFrame): pandas DataFrame containing the values of the FlodymArray.
                Dimensions of the named dim array can be given in DataFrame columns or the index.
                The DataFrame can be in long or wide format, that is there can either be one value column,
                or the value columns are named by items of one FlodymArray dimension.
                If dimension names are not given in the respective index or column, they are inferred from the
                items of the dimensions of the FlodymArray.
                It is advisable to give the dimension names in the DataFrame, as this makes the error messages
                more informative if there are typos in the items or if items are missing.
                Ordering of rows and columns is arbitrary, but the items across each dimension must be given,
                must be complete and exactly match those of the FlodymArray.
                Dimensions with only one item do not need to be given in the DataFrame.
                Supersets of dimensions (i.e. additional values) will lead to an error.
            allow_missing_values (bool, optional): Whether to allow missing values in the DataFrame.
                This includes both missing rows, and NaN values in the value column.
                Defaults to False.
            allow_extra_values (bool, optional): Whether to allow extra rows in the DataFrame,
                i.e. tows with index items not present in the FlodymArray dimension items.
                Defaults to False.

        Returns:
            FlodymArray: FlodymArray object with the values from the DataFrame
        """
        flodym_array = cls(dims=dims, **kwargs)
        flodym_array.set_values_from_df(
            df, allow_missing_values=allow_missing_values, allow_extra_values=allow_extra_values
        )
        return flodym_array

    def _sub_array_handler(self, definition) -> "SubArrayHandler":
        return SubArrayHandler(self, definition)

    @property
    def shape(self) -> tuple[int]:
        """The shape of the array, determined by the dimensions."""
        return self.dims.shape()

    @property
    def size(self) -> int:
        """The number of elements in the array."""
        return np.prod(self.shape)

    def set_values(self, values: np.ndarray):
        """Set the values of the FlodymArray and check if the shape is correct.

        For safety reasons, using scalars or broadcasting smaller arrays is not allowed,
        i.e. the shape of the values must match the shape of the FlodymArray.

        As a less safe but more flexible alternative, you can use e.g. flodym_array.values[...] = 3.5 to set the values directly.
        """
        self.values = values
        self._check_value_format()

    def sum_values(self):
        """Return the sum of all values in the FlodymArray."""
        return np.sum(self.values)

    def sum_values_over(self, sum_over_dims: tuple = ()):
        """Return the sum of the FlodymArray over a given tuple of dimensions.

        Args:
            sum_over_dims (tuple, optional): Tuple of dimension letters to sum over. If not given, no summation is performed and the values array is returned.

        Returns:
            np.ndarray: The partially summed values of the FlodymArray.
        """
        sum_over_dims = self._tuple_to_letters(sum_over_dims)
        result_dims = (o for o in self.dims.letters if o not in sum_over_dims)
        return np.einsum(f"{self.dims.string}->{''.join(result_dims)}", self.values)

    def cast_values_to(self, target_dims: DimensionSet):
        """Cast the values of the FlodymArray to a new set of dimensions.

        Args:
            target_dims (DimensionSet): New dimensions to cast the values to. Must be given as a DimensionSet object, as the new dimensions are otherwise not known to the FlodymArray object.

        Returns:
            np.ndarray: The values of the FlodymArray cast to the new dimensions.
        """
        assert all([d in target_dims.letters for d in self.dims.letters]), (
            "Target of cast must contain all "
            f"dimensions of the object! Source dims '{self.dims.string}' are not all contained in target dims "
            f"'{target_dims.string}'. Maybe use sum_values_to() before casting"
        )
        # safety procedure: order dimensions
        values = np.einsum(
            f"{self.dims.string}->{''.join([d for d in target_dims.letters if d in self.dims.letters])}",
            self.values,
        )
        index = tuple(
            [slice(None) if d in self.dims.letters else np.newaxis for d in target_dims.letters]
        )
        multiple = tuple([1 if d.letter in self.dims.letters else d.len for d in target_dims])
        values = values[index]
        values = np.tile(values, multiple)
        return values

    def cast_to(self, target_dims: DimensionSet):
        """Cast the FlodymArray to a new set of dimensions.

        Args:
            target_dims (DimensionSet): New dimensions to cast the FlodymArray to. Must be given as a DimensionSet object, as the new dimensions are otherwise not known to the FlodymArray object.

        Returns:
            FlodymArray: The FlodymArray cast to the new dimensions.
        """
        return FlodymArray(
            dims=target_dims, values=self.cast_values_to(target_dims), name=self.name
        )

    def sum_values_to(self, result_dims: tuple[str] = ()):
        """Return the values of the FlodymArray partially summed, such that only the dimensions given in the result_dims tuple are left.

        Args:
            result_dims (tuple, optional): Tuple of dimension letters to sum over. If not given, the sum over all dimensions is returned.
        """
        result_dims = self._tuple_to_letters(result_dims)
        return np.einsum(f"{self.dims.string}->{''.join(result_dims)}", self.values)

    def sum_to(self, result_dims: tuple = ()) -> "FlodymArray":
        """Return the FlodymArray summed, such that only the dimensions given in the result_dims tuple are left.

        Args:
            result_dims (tuple, optional): Tuple of the dimensions to sum to. If not given, the sum over all dimensions is returned.

        Returns:
            FlodymArray: FlodymArray object with the summed values and the reduced dimensions.
        """
        result_dims = self._tuple_to_letters(result_dims)
        return FlodymArray(
            dims=self.dims.get_subset(result_dims),
            values=self.sum_values_to(result_dims),
            name=self.name,
        )

    def sum_over(self, sum_over_dims: tuple = ()) -> "FlodymArray":
        """Return the FlodymArray summed over a given tuple of dimensions.

        Args:
            sum_over_dims (tuple, optional): Tuple of dimension letters to sum over. If not given, no summation is performed and the FlodymArray object is returned.

        Returns:
            FlodymArray: FlodymArray object with the summed values and the reduced dimensions.
        """
        sum_over_dims = self._tuple_to_letters(sum_over_dims)
        result_dims = tuple([d for d in self.dims.letters if d not in sum_over_dims])
        return FlodymArray(
            dims=self.dims.get_subset(result_dims),
            values=self.sum_values_over(sum_over_dims),
            name=self.name,
        )

    def _tuple_to_letters(self, dim_tuple: tuple) -> tuple:
        """Ensure that an input dimension tuple is converted to a tuple of dimension letters,
        if e.g. names or Dimension objects are given instead.

        Args:
            dim_tuple (tuple): Tuple of dimensions, which can be given as letters, names or Dimension objects.

        Returns:
            tuple: Tuple of dimension letters.
        """
        return tuple(self._get_dim_letter(item) for item in dim_tuple)

    def _get_dim_letter(self, dim: Union[str, Dimension]) -> str:
        """Get the letter of a dimension, given either the letter or the name of the dimension, or the Dimension object.

        Args:
            dim (Union[str, Dimension]): Dimension letter, name or object.

        Returns:
            str: Dimension letter.
        """
        if isinstance(dim, Dimension):
            return dim.letter
        elif isinstance(dim, str) and dim in self.dims:
            return self.dims[dim].letter
        else:
            raise KeyError(f"Dimension {dim} not found in FlodymArray dims.")

    def _prepare_other(self, other: Union["FlodymArray", int, float]) -> "FlodymArray":
        """If a math operation between a FlodymArray and an int or float is performed, the int or float is converted to a FlodymArray object.
        The following operations are then performed between the two FlodymArray objects.

        Args:
            other (Union[FlodymArray, int, float]): The other object to perform the operation with.

        Returns:
            FlodymArray: The other object converted to a FlodymArray object.
        """
        assert isinstance(other, (FlodymArray, int, float)), (
            "Can only perform operations between two " "FlodymArrays or FlodymArray and scalar."
        )
        if isinstance(other, (int, float)):
            other = FlodymArray(dims=self.dims, values=other * np.ones(self.shape))
        return other

    def __add__(self, other):
        other = self._prepare_other(other)
        dims_out = self.dims.intersect_with(other.dims)
        return FlodymArray(
            dims=dims_out,
            values=self.sum_values_to(dims_out.letters) + other.sum_values_to(dims_out.letters),
        )

    def __sub__(self, other):
        other = self._prepare_other(other)
        dims_out = self.dims.intersect_with(other.dims)
        return FlodymArray(
            dims=dims_out,
            values=self.sum_values_to(dims_out.letters) - other.sum_values_to(dims_out.letters),
        )

    def __mul__(self, other):
        other = self._prepare_other(other)
        dims_out = self.dims.union_with(other.dims)
        values_out = np.einsum(
            f"{self.dims.string},{other.dims.string}->{dims_out.string}", self.values, other.values
        )
        return FlodymArray(dims=dims_out, values=values_out)

    def __truediv__(self, other):
        other = self._prepare_other(other)
        dims_out = self.dims.union_with(other.dims)
        values_out = np.einsum(
            f"{self.dims.string},{other.dims.string}->{dims_out.string}",
            self.values,
            1.0 / other.values,
        )
        return FlodymArray(dims=dims_out, values=values_out)

    def minimum(self, other):
        other = self._prepare_other(other)
        dims_out = self.dims.intersect_with(other.dims)
        values_out = np.minimum(
            self.sum_values_to(dims_out.letters), other.sum_values_to(dims_out.letters)
        )
        return FlodymArray(dims=dims_out, values=values_out)

    def maximum(self, other):
        other = self._prepare_other(other)
        dims_out = self.dims.intersect_with(other.dims)
        values_out = np.maximum(
            self.sum_values_to(dims_out.letters), other.sum_values_to(dims_out.letters)
        )
        return FlodymArray(dims=dims_out, values=values_out)

    def apply(
        self, func: callable, kwargs: dict = {}, inplace: bool = False
    ) -> Optional["FlodymArray"]:
        """Apply a function to the values of the FlodymArray.

        Args:
            func (callable): Function to apply to the values. Must be a function that can be applied to a numpy array, and return a numpy array of the same shape.
            kwargs (dict): Keyword argument dictionary to pass to the function.
            inplace (bool, optional): Whether to apply the function in place. Defaults to False.

        Returns:
            FlodymArray: FlodymArray object with the values transformed by the function.
        """
        if inplace:
            self.values = func(self.values, **kwargs)
            return
        return FlodymArray(dims=self.dims, values=func(self.values, **kwargs))

    def abs(self, inplace: bool = False):
        return self.apply(np.abs, inplace=inplace)

    def sign(self, inplace: bool = False):
        return self.apply(np.sign, inplace=inplace)

    def cumsum(self, dim_letter: str, inplace: bool = False):
        """Calculate the cumulative sum along a dimension.

        Args:
            dim_letter (str): Dimension letter to calculate the cumulative sum along.
            inplace (bool, optional): Whether to apply the cumulative sum in place. Defaults to False.

        Returns:
            FlodymArray: FlodymArray object with the cumulative sum along the given dimension.
        """
        i_axis = self.dims.letters.index(dim_letter)
        return self.apply(np.cumsum, kwargs={"axis": i_axis}, inplace=inplace)

    def __neg__(self):
        return FlodymArray(dims=self.dims, values=-self.values)

    def __abs__(self):
        return FlodymArray(dims=self.dims, values=abs(self.values))

    def __radd__(self, other):
        return self + other

    def __rsub__(self, other):
        return -self + other

    def __rmul__(self, other):
        return self * other

    def __rtruediv__(self, other):
        inv_self = FlodymArray(dims=self.dims, values=1 / self.values)
        return inv_self * other

    def __getitem__(self, keys):
        """Defines what is returned when the object with square brackets stands on the right-hand side of an assignment,
        e.g. foo = foo = bar[{'e': 'C'}] Here, it is solely used for slicing, the the input tot the square brackets must
        be a dictionary defining the slice."""
        return self._sub_array_handler(keys).to_flodym_array()

    def __setitem__(self, keys, item):
        """Defines what is returned when the object with square brackets stands on the left-hand side of an assignment,
        i.e. 'foo[bar] = baz' For allowed values in the square brackets (bar), see the docstring of the SubArrayHandler
        class.

        The RHS (baz) is required here to be a FlodymArray.
        If you want to set the values of a FlodymArray object directly to a numpy array, use the syntax
        'foo.values[...] = bar'."""
        assert isinstance(item, FlodymArray), "Item on RHS of assignment must be a FlodymArray"
        slice_obj = self._sub_array_handler(keys)
        self.values[slice_obj.ids] = item.sum_values_to(slice_obj.dim_letters)
        return

    def to_df(self, index: bool = True, dim_to_columns: str = None) -> pd.DataFrame:
        """Export the FlodymArray to a pandas DataFrame.

        Args:
            index (bool, optional): Whether to include the dimension items as a Multi-Index (True) or as columns of the DataFrame (False). Defaults to True.
            dim_to_columns (str, optional): Name of the dimension the items of which are to form the columns of the DataFrame. If not given, the DataFrame is returned in long format with a single 'value' column.

        Returns:
            pd.DataFrame: DataFrame representation of the FlodymArray.
        """
        multiindex = pd.MultiIndex.from_product([d.items for d in self.dims], names=self.dims.names)
        df = pd.DataFrame({"value": self.values.flatten()})
        df = df.set_index(multiindex)
        if dim_to_columns is not None:
            if dim_to_columns not in self.dims:
                raise ValueError(f"Dimension name {dim_to_columns} not found in flodym_array.dims")
            # transform to name, if given as letter
            dim_to_columns = self.dims[dim_to_columns].name
            df.reset_index(inplace=True)
            index_names = [n for n in self.dims.names if n != dim_to_columns]
            df = df.pivot(index=index_names, columns=dim_to_columns, values="value")
        if not index:
            df.reset_index(inplace=True)
        return df

    def set_values_from_df(
        self,
        df_in: pd.DataFrame,
        allow_missing_values: bool = False,
        allow_extra_values: bool = False,
    ):
        """Set the values of the FlodymArray from a pandas DataFrame.

        Parameters:
            df (DataFrame): pandas DataFrame containing the values of the FlodymArray.
                Dimensions of the named dim array can be given in DataFrame columns or the index.
                The DataFrame can be in long or wide format, that is there can either be one value column,
                or the value columns are named by items of one FlodymArray dimension.
                If dimension names are not given in the respective index or column, they are inferred from the
                items of the dimensions of the FlodymArray.
                It is advisable to give the dimension names in the DataFrame, as this makes the error messages
                more informative if there are typos in the items or if items are missing.
                Ordering of rows and columns is arbitrary, but the items across each dimension must be given,
                must be complete and exactly match those of the FlodymArray.
                Dimensions with only one item do not need to be given in the DataFrame.
                Supersets of dimensions (i.e. additional values) will lead to an error.
            allow_missing_values (bool, optional): Whether to allow missing values in the DataFrame.
                This includes both missing rows, and NaN values in the value column.
                Defaults to False.
<<<<<<< HEAD
            allow_extra_values (bool, optional): Whether to allow extra rows in the DataFrame,
                i.e. tows with index items not present in the FlodymArray dimension items.
=======
            allow_excess_values (bool, optional): Whether to allow excess rows in the DataFrame,
                i.e. rows with index items not present in the FlodymArray dimension items.
>>>>>>> f01c9492
                Defaults to False.
        """
        converter = DataFrameToFlodymDataConverter(
            df_in,
            self,
            allow_missing_values=allow_missing_values,
            allow_extra_values=allow_extra_values,
        )
        self.set_values(converter.target_values)

    def split(self, dim_letter: str) -> dict:
        """Reverse the flodym_array_stack, returns a dictionary of FlodymArray objects
        associated with the item in the dimension that has been split.
        Method can be applied to classes FlodymArray, StockArray, Parameter and Flow.
        """
        return {item: self[{dim_letter: item}] for item in self.dims[dim_letter].items}

    def get_shares_over(self, dim_letters: tuple) -> "FlodymArray":
        """Get shares of the FlodymArray along a tuple of dimensions, indicated by letter."""
        assert all(
            [d in self.dims.letters for d in dim_letters]
        ), "Dimensions to get share of must be in the object"

        if all([d in dim_letters for d in self.dims.letters]):
            return self / self.sum_values()

        return self / self.sum_over(sum_over_dims=dim_letters)


class SubArrayHandler:
    """This class handles subsets of the 'values' numpy array of a FlodymArray object, created by slicing along one or
    several dimensions. It specifies the behavior of `foo[definition] = bar` and `foo = bar[definition]`, where `foo` and `bar`
    are FlodymArray objects. This is done via the `__getitem__` and `__setitem__` methods of the FlodymArray class.

    It returns either

    - a new FlodymArray object (via the `to_flodym_array()` function), or
    - a pointer to a subset of the values array of the parent FlodymArray object, via the `values_pointer` attribute.

    There are several possible syntaxes for the definition of the subset:

    - An ellipsis slice `...` can be used to address all the values of the original FlodymArray object

      *Example:* `foo[...]` addresses all values of the FlodymArray object `foo`.
    - A dictionary can be used to define a subset along one or several dimensions.
      The dictionary has the form `{'dim_letter': 'item_name'}`.

      *Example:* `foo[{'e': 'C'}]` addresses all values where the element is carbon,

      Instead of a single 'item_name', a list of 'item_names' can be passed.

      *Example:* `foo[{'e': 'C', 'r': ['EUR', 'USA']}]` addresses all values where the element is carbon and the region is
      Europe or the USA.
    - Instead of a dictionary, an item name can be passed directly. In this case, the dimension is inferred from the
      item name.
      Throws an error if the item name is not unique, i.e. occurs in more than one dimension.

      *Example:* `foo['C']` addresses all values where the element is carbon

      Several comma-separated item names can be passed, which appear in `__getitem__` and `__setitem__` methods as a tuple.
      Those can either be in the same dimension or in different dimensions.

      *Example:* `foo['C', 'EUR', 'USA']` addresses all values where the element is carbon and the region is Europe or the
      USA.

    Note that does not inherit from FlodymArray, so it is not a FlodymArray object itself.
    However, one can use it to create a FlodymArray object with the `to_flodym_array()` method.
    """

    def __init__(self, flodym_array: FlodymArray, definition):
        self.flodym_array = flodym_array
        self._get_def_dict(definition)
        self.invalid_flodym_array = any(_is_iterable(v) for v in self.def_dict.values())
        self._init_dims_out()
        self._init_ids()

    def _get_def_dict(self, definition):
        if isinstance(definition, type(Ellipsis)):
            self.def_dict = {}
        elif isinstance(definition, dict):
            self.def_dict = definition
        elif isinstance(definition, tuple):
            self.def_dict = self._to_dict_tuple(definition)
        else:
            self.def_dict = {self._get_key_single_item(definition): definition}

    def _get_key_single_item(self, item):
        if isinstance(item, slice):
            raise ValueError(
                "Numpy indexing of FlodymArrays is not supported. Details are given in the FlodymArray class "
                "docstring."
            )
        key = None
        for d in self.flodym_array.dims:
            if item in d.items:
                if key is not None:
                    raise ValueError(
                        f"Ambiguous slicing: Item '{item}' is found in multiple dimensions. Please specify the "
                        "dimension by using a slicing dict instead."
                    )
                key = d.letter
        if key is None:
            raise ValueError(f"Slicing item '{item}' not found in any dimension.")
        return key

    def _to_dict_tuple(self, slice_def) -> dict:
        dict_out = defaultdict(list)
        for item in slice_def:
            key = self._get_key_single_item(item)
            dict_out[key].append(item)
        # if there is only one item along a dimension, convert list to single item
        return {k: v if len(v) > 1 else v[0] for k, v in dict_out.items()}

    @property
    def ids(self):
        """Indices used for slicing the values array."""
        return tuple(self._id_list)

    @property
    def values_pointer(self):
        """Pointer to the subset of the values array of the parent FlodymArray object."""
        return self.flodym_array.values[self.ids]

    def _init_dims_out(self):
        self.dims_out = deepcopy(self.flodym_array.dims)
        for letter, value in self.def_dict.items():
            if isinstance(value, Dimension):
                self.dims_out.replace(letter, value, inplace=True)
            elif not _is_iterable(value):
                self.dims_out.drop(letter, inplace=True)

    @property
    def dim_letters(self):
        """Updated dimension letters, where sliced dimensions with only one item along that direction are removed."""
        return self.dims_out.letters

    def to_flodym_array(self) -> "FlodymArray":
        """Return a FlodymArray object that is a slice of the original FlodymArray object.

        Attention: This creates a new FlodymArray object, which is not linked to the original one.
        """
        if self.invalid_flodym_array:
            raise ValueError(
                "Cannot convert to FlodymArray if there are dimension slices with several items."
                "Use a new dimension object with the subset as values instead"
            )

        return FlodymArray(
            dims=self.dims_out, values=self.values_pointer, name=self.flodym_array.name
        )

    def _init_ids(self):
        """
        - Init the internal list of index slices to slice(None) (i.e. no slicing, keep all items along that dimension)
        - For each dimension that is sliced, get the corresponding item IDs and set the index slice to these IDs.
        """
        self._id_list = [slice(None) for _ in self.flodym_array.dims.letters]
        for dim_letter, item_or_items in self.def_dict.items():
            self._set_ids_single_dim(dim_letter, item_or_items)

    def _set_ids_single_dim(self, dim_letter, item_or_items):
        """Given either a single item name or a list of item names, return the corresponding item IDs, along one
        dimension 'dim_letter'."""
        if isinstance(item_or_items, Dimension):
            if item_or_items.is_subset(self.flodym_array.dims[dim_letter]):
                items_ids = [
                    self._get_single_item_id(dim_letter, item) for item in item_or_items.items
                ]
            else:
                raise ValueError(
                    "Dimension item given in array index must be a subset of the dimension it replaces"
                )
        elif _is_iterable(item_or_items):
            items_ids = [self._get_single_item_id(dim_letter, item) for item in item_or_items]
        else:
            items_ids = self._get_single_item_id(dim_letter, item_or_items)  # single item
        self._id_list[self.flodym_array.dims.index(dim_letter)] = items_ids

    def _get_single_item_id(self, dim_letter, item_name):
        return self.flodym_array.dims[dim_letter].items.index(item_name)


class Flow(FlodymArray):
    """The values of Flow objects are the main computed outcome of the MFA system.
    A Flow object connects two :py:class:`Process` objects.
    The name of the Flow object is set as a combination of the names of the two processes it connects.

    Flow is a subclass of :py:class:`FlodymArray`, so most of its methods are inherited.

    **Example**

        >>> from flodym import DimensionSet, Flow, Process
        >>> goods = Dimension(name='Good', letter='g', items=['Car', 'Bus', 'Bicycle'])
        >>> time = Dimension(name='Time', letter='t', items=[1990, 2000, 2010, 2020, 2030])
        >>> dimensions = DimensionSet([goods, time])
        >>> fabrication = Process(name='fabrication', id=2)
        >>> use = Process(name='use', id=3)
        >>> flow = Flow(from_process='fabrication', to_process='use', dims=dimensions)

    In the above example, we did not pass any values when initialising the Flow instance,
    and these would get filled with zeros.
    See the validation (filling) method in :py:class:`FlodymArray`.
    """

    model_config = ConfigDict(protected_namespaces=())

    from_process: Process
    """Process from which the flow originates."""
    to_process: Process
    """Process to which the flow goes."""

    @property
    def from_process_id(self):
        """ID of the process from which the flow originates."""
        return self.from_process.id

    @property
    def to_process_id(self):
        """ID of the process to which the flow goes."""
        return self.to_process.id


class StockArray(FlodymArray):
    """Stocks allow accumulation of material at a process, i.e. between two flows.

    StockArray inherits all its functionality from :py:class:`FlodymArray`.
    StockArray's are used in the :py:class:`flodym.Stock` for the inflow, outflow and stock.
    """

    pass


class Parameter(FlodymArray):
    """Parameter's can be used when defining the :py:meth:`flodym.MFASystem.compute` of a specific MFA system,
    to quantify the links between specific :py:class:`flodym.Stock` and :py:class:`Flow` objects,
    for example as the share of flows that go into one branch when the flow splits at a process.

    Parameter inherits all its functionality from :py:class:`FlodymArray`.
    """

    pass<|MERGE_RESOLUTION|>--- conflicted
+++ resolved
@@ -484,13 +484,8 @@
             allow_missing_values (bool, optional): Whether to allow missing values in the DataFrame.
                 This includes both missing rows, and NaN values in the value column.
                 Defaults to False.
-<<<<<<< HEAD
             allow_extra_values (bool, optional): Whether to allow extra rows in the DataFrame,
-                i.e. tows with index items not present in the FlodymArray dimension items.
-=======
-            allow_excess_values (bool, optional): Whether to allow excess rows in the DataFrame,
                 i.e. rows with index items not present in the FlodymArray dimension items.
->>>>>>> f01c9492
                 Defaults to False.
         """
         converter = DataFrameToFlodymDataConverter(
