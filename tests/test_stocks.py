--- conflicted
+++ resolved
@@ -5,8 +5,7 @@
 from flodym.dimensions import Dimension, DimensionSet
 from flodym.flodym_arrays import StockArray
 from flodym.stocks import InflowDrivenDSM, StockDrivenDSM
-from flodym.lifetime_models import NormalLifetime, LogNormalLifetime
-from flodym.export import PlotlyArrayPlotter
+from flodym.lifetime_models import LogNormalLifetime
 
 dim_list = [
     Dimension(
@@ -27,12 +26,7 @@
 
 
 def test_stocks():
-<<<<<<< HEAD
     inflow_values = np.exp(-np.linspace(-2, 2, 201)**2)
-=======
-
-    inflow_values = np.exp(-np.linspace(-2, 2, 201) ** 2)
->>>>>>> e4358bc7
     inflow_values = np.stack([inflow_values, inflow_values]).T
     inflow = StockArray(dims=dims, values=inflow_values)
 
@@ -70,7 +64,6 @@
     # return inflow, inflow_post, inflow_post_invert
 
 
-<<<<<<< HEAD
 def test_lifetime_quadrature():
     # Put in constant inflow and check stationary stock values
 
@@ -161,29 +154,4 @@
     values_all = stocks_all.values[-10:]
     stocks_select = stocks[1]
     values_select = stocks_select.values[-10:]
-    assert np.max(np.abs(values_all - values_select)) < 0.01
-=======
-# if __name__ == "__main__":
-#     inflow, inflow_post, inflow_post_invert = test_stocks()
-#     plotter = PlotlyArrayPlotter(
-#         array=inflow["automotive"],
-#         intra_line_dim="time",
-#         line_label="Pre",
-#     )
-#     fig = plotter.plot()
-#     plotter = PlotlyArrayPlotter(
-#         array=inflow_post["automotive"],
-#         intra_line_dim="time",
-#         line_label="Post",
-#         fig=fig,
-#     )
-#     fig = plotter.plot()
-#     plotter = PlotlyArrayPlotter(
-#         array=inflow_post_invert["automotive"],
-#         intra_line_dim="time",
-#         line_label="Post Invert",
-#         fig=fig,
-#     )
-#     fig = plotter.plot()
-#     fig.show()
->>>>>>> e4358bc7
+    assert np.max(np.abs(values_all - values_select)) < 0.01