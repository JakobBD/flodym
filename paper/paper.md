--- conflicted
+++ resolved
@@ -35,11 +35,7 @@
 
 MFA is a widespread method in industrial ecology and related fields, which makes general and accessible MFA tools vital for a large audience in academia and beyond.
 
-<<<<<<< HEAD
-While there are several existing open source MFA software packages, ODYM [@odym] is, to the knowledge of the authors, the only general and adaptable open-source MFA library, allowing users to write their own MFA with the full flexibility of an own code. ODYM is therefore widely used in the industrial ecology community and beyond. One of ODYM's strengths is that it builds on an abstraction of the principles and structures of MFAs, such as:
-=======
-While there are several existing open source MFA software packages, ODYM [@odym] is, to the knowledge of the authors, the only general and flexible open-source MFA library, allowing users to write their own MFA with the full flexibility of custom code. ODYM is therefore widely used in the industrial ecology community and beyond. One of ODYM's strengths is that it builds on an abstraction of the principles and structures of MFAs, such as:
->>>>>>> bdf31019
+While there are several existing open source MFA software packages, ODYM [@odym] is, to the knowledge of the authors, the only general and adaptable open-source MFA library, allowing users to write their own MFA with the full flexibility of custom code. ODYM is therefore widely used in the industrial ecology community and beyond. One of ODYM's strengths is that it builds on an abstraction of the principles and structures of MFAs, such as:
 
 - formalizing a system definition and establishing mass conservation checks
 - formalizing dynamic stock models, such as done in [@Lauinger21]
